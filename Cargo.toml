[package]
name = "bulwark-cli"
description = "Bulwark is a fast, modern, open-source web application security engine."
version = "0.2.0"
edition = "2021"
license = "Apache-2.0 WITH LLVM-exception"
homepage = "https://bulwark.security/"
repository = "https://github.com/bulwark-security/bulwark"
readme = "README.md"
keywords = ["bulwark", "security", "fraud", "detection", "webassembly", "wasm"]
categories = ["wasm"]

[badges]
maintenance = { status = "experimental" }

[dependencies]
bulwark-ext-processor = { path = "crates/ext-processor", version = "0.2.0" }
bulwark-config = { path = "crates/config", version = "0.2.0" }
thiserror = "1.0.37"
clap = { version = "4.3.2", features = ["derive"] }
clap_complete = "4.3.1"
serde = { version = "1.0.149", features = ["std", "serde_derive"] }
serde_json = "1.0.93"
toml = { version = "0.7.4", features = ["preserve_order"] }
tokio = { version = "1", features = ["rt-multi-thread", "macros", "tracing"] }
envoy-control-plane = { version = "0.4.0", features = ["grpc"] }
tonic = "0.6.2"
tracing = "0.1.37"
tracing-log = "0.1.3"
tracing-opentelemetry = "0.19.0"
tracing-forest = { version = "0.1.5", features = ["tokio", "chrono", "uuid"] }
tracing-appender = "0.2.2"
tracing-futures = { version = "0.2.5", features = ["tokio"] }
tracing-subscriber = { version = "0.3.17", features = ["env-filter"] }
color-eyre = "0.6.2"
http = "0.2"
hyper = { version = "0.14.25", features = ["server"] }
tower = { version = "0.4.13", features = ["tokio", "tracing"] }
axum = { version = "0.6.18", features = ["http2"] }
tower-http = { version = "0.4.0", features = [
    "tokio",
    "trace",
    "tracing",
    "normalize-path",
] }
tower-layer = "0.3.2"
chrono = { version = "0.4.26", features = ["serde"] }
quoted-string = "0.6.1"
tracing-core = "0.1.31"
<<<<<<< HEAD
cargo_metadata = "0.15.4"
wit-component = "0.11.0"
metrics-exporter-prometheus = "0.12.1"
metrics-exporter-statsd = "0.5.0"
metrics = "0.21.1"
=======
cargo_metadata = "0.17.0"
wit-component = "0.12.0"
>>>>>>> 6cb214c4

[build-dependencies]
clap_mangen = "0.2.5"
reqwest = { version = "0.11.14", features = ["rustls-tls", "blocking"] }

[workspace]
members = [
    "crates/config",
    "crates/ext-processor",
    "crates/wasm-host",
    "crates/wasm-sdk",
    "crates/wasm-sdk-macros",
    "crates/decision",
]

[profile.test]
opt-level = 2
codegen-units = 8<|MERGE_RESOLUTION|>--- conflicted
+++ resolved
@@ -47,16 +47,11 @@
 chrono = { version = "0.4.26", features = ["serde"] }
 quoted-string = "0.6.1"
 tracing-core = "0.1.31"
-<<<<<<< HEAD
-cargo_metadata = "0.15.4"
-wit-component = "0.11.0"
+cargo_metadata = "0.17.0"
+wit-component = "0.12.0"
 metrics-exporter-prometheus = "0.12.1"
 metrics-exporter-statsd = "0.5.0"
 metrics = "0.21.1"
-=======
-cargo_metadata = "0.17.0"
-wit-component = "0.12.0"
->>>>>>> 6cb214c4
 
 [build-dependencies]
 clap_mangen = "0.2.5"
